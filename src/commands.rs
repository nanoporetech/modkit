--- conflicted
+++ resolved
@@ -1,17 +1,12 @@
 use std::io::BufWriter;
-<<<<<<< HEAD
 // use crate::mod_base_code::ModificationMotif;
 use crate::interval_chunks::IntervalChunks;
-use crate::mod_pileup::{process_region, ModBasePileup};
 use crate::motif_bed::motif_bed;
-use crate::writers::{BEDWriter, OutWriter};
-=======
-use std::num::ParseFloatError;
+use std::num::ParseFloatErrorB;
 use std::path::PathBuf;
 use std::thread;
 
 use anyhow::{Context, Result as AnyhowResult};
->>>>>>> 0b09b160
 use clap::{Args, Subcommand};
 use crossbeam_channel::bounded;
 use indicatif::{
@@ -24,7 +19,6 @@
 use rust_htslib::bam::Read;
 
 use crate::errs::{InputError, RunError};
-use crate::interval_chunks::IntervalChunks;
 use crate::logging::init_logging;
 use crate::mod_bam::{
     base_mod_probs_from_record, collapse_mod_probs, format_mm_ml_tag,
@@ -44,15 +38,12 @@
     Collapse(Collapse),
     /// Pileup (combine) mod calls across genomic positions.
     Pileup(ModBamPileup),
-<<<<<<< HEAD
-    /// Create BED file with all locations of a motif
-    MotifBed(MotifBed),
-=======
     /// Get an estimate of the distribution of mod-base prediction probabilities
     SampleProbs(SampleModBaseProbs),
     /// Summarize the mod tags present in a BAM and get basic statistics
     Summary(ModSummarize),
->>>>>>> 0b09b160
+    /// Create BED file with all locations of a motif
+    MotifBed(MotifBed),
 }
 
 impl Commands {
@@ -60,12 +51,9 @@
         match self {
             Self::Collapse(x) => x.run(),
             Self::Pileup(x) => x.run(),
-<<<<<<< HEAD
-            Self::MotifBed(x) => x.run(),
-=======
             Self::SampleProbs(x) => x.run(),
             Self::Summary(x) => x.run(),
->>>>>>> 0b09b160
+            Self::MotifBed(x) => x.run(),
         }
     }
 }
